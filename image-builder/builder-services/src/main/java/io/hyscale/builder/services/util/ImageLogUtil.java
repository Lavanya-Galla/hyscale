/**
 * Copyright 2019 Pramati Prism, Inc.
 *
 * Licensed under the Apache License, Version 2.0 (the "License");
 * you may not use this file except in compliance with the License.
 * You may obtain a copy of the License at
 *
 *     http://www.apache.org/licenses/LICENSE-2.0
 *
 * Unless required by applicable law or agreed to in writing, software
 * distributed under the License is distributed on an "AS IS" BASIS,
 * WITHOUT WARRANTIES OR CONDITIONS OF ANY KIND, either express or implied.
 * See the License for the specific language governing permissions and
 * limitations under the License.
 */
package io.hyscale.builder.services.util;

import java.io.File;

<<<<<<< HEAD
import io.hyscale.commons.exception.CommonErrorCode;
=======
>>>>>>> 80ac2004
import io.hyscale.commons.exception.HyscaleException;
import org.slf4j.Logger;
import org.slf4j.LoggerFactory;
import org.springframework.beans.factory.annotation.Autowired;
import org.springframework.stereotype.Component;

import io.hyscale.builder.services.config.ImageBuilderConfig;
import io.hyscale.builder.core.models.BuildContext;
import io.hyscale.builder.core.models.ImageBuilderActivity;
import io.hyscale.commons.logger.WorkflowLogger;
import io.hyscale.builder.services.handler.BuildLogHandler;
import io.hyscale.commons.utils.LogProcessor;
import io.hyscale.builder.services.handler.PushLogHandler;
import io.hyscale.commons.utils.TailLogFile;
import io.hyscale.builder.services.constants.DockerImageConstants;

@Component
public class ImageLogUtil {

	@Autowired
	private LogProcessor processLogFile;

	private static final Logger logger = LoggerFactory.getLogger(ImageLogUtil.class);

	@Autowired
	private ImageBuilderConfig imageBuilderConfig;

	public void handleLogs(BuildContext context) throws HyscaleException{
		if (context.isTail()) {
			tailLogs(context);
		} else {
			readLogs(context);
		}
	}

<<<<<<< HEAD
	public void tailLogs(BuildContext context) throws HyscaleException{
=======
	public void tailLogs(BuildContext context){
>>>>>>> 80ac2004
		String appName = context.getAppName();
		String serviceName = context.getServiceName();

		long startTime = System.currentTimeMillis();

		// build logs
		TailLogFile tailBuildLogs = tailBuildLogs(appName, serviceName);
		if (tailBuildLogs != null) {
			while (tailBuildLogs.isRunning()
					&& (System.currentTimeMillis() - startTime) < DockerImageConstants.TAIL_LOG_MAX_WAIT_TIME) {
				// waiting on build logs
			}
			logger.debug("Tailing Build logs for app {} and service {}",appName,serviceName);
			tailBuildLogs.stopRunning();
		}
		startTime = System.currentTimeMillis();
		// push logs
		TailLogFile tailPushLogs = tailPushLogs(appName, serviceName);
		if (tailPushLogs != null) {
			while (tailPushLogs.isRunning()
					&& (System.currentTimeMillis() - startTime) < DockerImageConstants.TAIL_LOG_MAX_WAIT_TIME) {
				// waiting on push logs
			}
			logger.debug("Tailing push logs for app {} and service {}",appName,serviceName);
			tailPushLogs.stopRunning();
		}
	}

	// Read build and push logs from file
	public void readLogs(BuildContext context) throws HyscaleException {
		String appName = context.getAppName();
		String serviceName = context.getServiceName();
		// build logs
		readBuildLogs(appName, serviceName);
		// push logs
		readPushLogs(appName, serviceName);
	}

	public void readBuildLogs(String appName, String serviceName) throws HyscaleException {
		File buildLogFile = new File(imageBuilderConfig.getDockerBuildlog(appName, serviceName));
		boolean fileExists = buildLogFile.exists();
		if (fileExists) {
			WorkflowLogger.header(ImageBuilderActivity.BUILD_LOGS);

				processLogFile.readLogFile(buildLogFile, System.out);

			logger.debug("Reading Build logs for app {} and service {}",appName,serviceName);
		}
	}

	public void readPushLogs(String appName, String serviceName) throws HyscaleException{
		File pushLogFile = new File(imageBuilderConfig.getDockerPushLogDir(appName, serviceName));
		boolean pushLogExists = pushLogFile.exists();
		if (pushLogExists) {
			WorkflowLogger.header(ImageBuilderActivity.IMAGE_PUSH_LOG);
				processLogFile.readLogFile(pushLogFile, System.out);
			logger.debug("Reading push logs for app {} and service {}",appName,serviceName);
		}
	}

<<<<<<< HEAD
	public TailLogFile tailBuildLogs(String appName, String serviceName) throws HyscaleException{
=======
	public TailLogFile tailBuildLogs(String appName, String serviceName){
>>>>>>> 80ac2004
		BuildLogHandler buildLogHandler = new BuildLogHandler();
		File logFile = new File(imageBuilderConfig.getDockerBuildlog(appName, serviceName));
		boolean fileExists = logFile.exists();
		if (fileExists) {
			WorkflowLogger.header(ImageBuilderActivity.BUILD_LOGS);
		}
			return processLogFile.tailLogFile(logFile, buildLogHandler);
	}

<<<<<<< HEAD
	public TailLogFile tailPushLogs(String appName, String serviceName) throws HyscaleException{
=======
	public TailLogFile tailPushLogs(String appName, String serviceName){
>>>>>>> 80ac2004
		PushLogHandler pushLogHandler = new PushLogHandler();
		File logFile = new File(imageBuilderConfig.getDockerPushLogDir(appName, serviceName));
		boolean fileExists = logFile.exists();
		if (fileExists) {
			WorkflowLogger.header(ImageBuilderActivity.IMAGE_PUSH_LOG);
		}
		return processLogFile.tailLogFile(logFile, pushLogHandler);
	}
}<|MERGE_RESOLUTION|>--- conflicted
+++ resolved
@@ -17,10 +17,6 @@
 
 import java.io.File;
 
-<<<<<<< HEAD
-import io.hyscale.commons.exception.CommonErrorCode;
-=======
->>>>>>> 80ac2004
 import io.hyscale.commons.exception.HyscaleException;
 import org.slf4j.Logger;
 import org.slf4j.LoggerFactory;
@@ -56,11 +52,7 @@
 		}
 	}
 
-<<<<<<< HEAD
-	public void tailLogs(BuildContext context) throws HyscaleException{
-=======
 	public void tailLogs(BuildContext context){
->>>>>>> 80ac2004
 		String appName = context.getAppName();
 		String serviceName = context.getServiceName();
 
@@ -121,11 +113,7 @@
 		}
 	}
 
-<<<<<<< HEAD
-	public TailLogFile tailBuildLogs(String appName, String serviceName) throws HyscaleException{
-=======
 	public TailLogFile tailBuildLogs(String appName, String serviceName){
->>>>>>> 80ac2004
 		BuildLogHandler buildLogHandler = new BuildLogHandler();
 		File logFile = new File(imageBuilderConfig.getDockerBuildlog(appName, serviceName));
 		boolean fileExists = logFile.exists();
@@ -135,11 +123,7 @@
 			return processLogFile.tailLogFile(logFile, buildLogHandler);
 	}
 
-<<<<<<< HEAD
-	public TailLogFile tailPushLogs(String appName, String serviceName) throws HyscaleException{
-=======
 	public TailLogFile tailPushLogs(String appName, String serviceName){
->>>>>>> 80ac2004
 		PushLogHandler pushLogHandler = new PushLogHandler();
 		File logFile = new File(imageBuilderConfig.getDockerPushLogDir(appName, serviceName));
 		boolean fileExists = logFile.exists();
