--- conflicted
+++ resolved
@@ -31,16 +31,10 @@
     FAILED_TO_DELETE_DIRECTORY("Failed to delete the directory {}"),
     FOUND_DIRECTORY_INSTEAD_OF_FILE("Found directory {} instead of file"),
     TEMPLATE_CONTEXT_NOT_FOUND("Template Context not found for template {}"),
-<<<<<<< HEAD
-    INVALID_INPUTSTREAM("Invalid input stream {}"),
-    INVALID_OUTPUTSTREAM("Invalid output stream {}"),
-    INVALID_HANDLER("Invalid handler {}");
-
-=======
     INPUTSTREAM_NOT_FOUND("Cannot find inputstream and so cannot write to logfile"),
     FAILED_TO_READ_LOGFILE("Failed to read logs at log file {}"),
     OUTPUTSTREAM_NOT_FOUND("Cannot find output stream and so cannot write to stream");
->>>>>>> 80ac2004
+    
     private String message;
 
     CommonErrorCode(String message) {
