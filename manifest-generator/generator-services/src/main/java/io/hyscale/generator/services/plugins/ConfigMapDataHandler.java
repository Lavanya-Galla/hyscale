/**
 * Copyright 2019 Pramati Prism, Inc.
 *
 * Licensed under the Apache License, Version 2.0 (the "License");
 * you may not use this file except in compliance with the License.
 * You may obtain a copy of the License at
 *
 *     http://www.apache.org/licenses/LICENSE-2.0
 *
 * Unless required by applicable law or agreed to in writing, software
 * distributed under the License is distributed on an "AS IS" BASIS,
 * WITHOUT WARRANTIES OR CONDITIONS OF ANY KIND, either express or implied.
 * See the License for the specific language governing permissions and
 * limitations under the License.
 */
package io.hyscale.generator.services.plugins;

import com.fasterxml.jackson.core.JsonProcessingException;
import io.hyscale.generator.services.constants.ManifestGenConstants;
import io.hyscale.plugin.framework.annotation.ManifestPlugin;
import io.hyscale.commons.config.SetupConfig;
import io.hyscale.commons.constants.ToolConstants;
import io.hyscale.commons.exception.HyscaleException;
import io.hyscale.commons.models.ManifestContext;
import io.hyscale.commons.utils.HyscaleFilesUtil;
import io.hyscale.generator.services.model.ManifestResource;
import io.hyscale.generator.services.model.AppMetaData;
import io.hyscale.generator.services.predicates.ManifestPredicates;
import io.hyscale.generator.services.provider.PropsProvider;
import io.hyscale.plugin.framework.handler.ManifestHandler;
import io.hyscale.plugin.framework.models.ManifestSnippet;
import io.hyscale.servicespec.commons.fields.HyscaleSpecFields;
import io.hyscale.servicespec.commons.model.PropType;
import io.hyscale.servicespec.commons.model.service.Props;
import io.hyscale.servicespec.commons.model.service.ServiceSpec;
import io.hyscale.plugin.framework.util.JsonSnippetConvertor;
import org.apache.commons.codec.binary.Base64;
import org.apache.commons.io.IOUtils;
import org.apache.commons.lang3.StringUtils;
import org.slf4j.Logger;
import org.slf4j.LoggerFactory;
import org.springframework.beans.factory.annotation.Autowired;
import org.springframework.stereotype.Component;

import java.io.FileInputStream;
import java.io.IOException;
import java.io.InputStream;
import java.util.*;

@Component
@ManifestPlugin(name = "ConfigMapDataHandler")
public class ConfigMapDataHandler implements ManifestHandler {

    private static final Logger logger = LoggerFactory.getLogger(ConfigMapDataHandler.class);

    @Autowired
    private HyscaleFilesUtil filesUtil;

    @Override
    public List<ManifestSnippet> handle(ServiceSpec serviceSpec, ManifestContext manifestContext) throws HyscaleException {
        Props props = PropsProvider.getProps(serviceSpec);
        if (!ManifestPredicates.getPropsPredicate().test(serviceSpec)) {
            logger.debug("Props found to be empty while processing ConfigMap data.");
            return null;
        }
<<<<<<< HEAD
        AppMetaData appMetaData = new AppMetaData();
        appMetaData.setAppName(manifestContext.getAppName());
        appMetaData.setEnvName(manifestContext.getEnvName());
        appMetaData.setServiceName(serviceSpec.get(HyscaleSpecFields.name, String.class));
=======
        MetaDataContext metaDataContext = new MetaDataContext();
        metaDataContext.setAppName(manifestContext.getAppName());
        metaDataContext.setEnvName(manifestContext.getEnvName());
        metaDataContext.setServiceName(serviceSpec.get(HyscaleSpecFields.name, String.class));
>>>>>>> ace1794b

        String propsVolumePath = serviceSpec.get(HyscaleSpecFields.propsVolumePath, String.class);

        List<ManifestSnippet> manifestSnippetList = new ArrayList<>();
        try {
<<<<<<< HEAD
            manifestSnippetList.addAll(getConfigMapData(props, propsVolumePath, appMetaData));
=======
            manifestSnippetList.addAll(getConfigMapData(props, propsVolumePath, metaDataContext));
>>>>>>> ace1794b
            logger.debug("Added ConfigMap map data to the manifest snippet list");
        } catch (JsonProcessingException e) {
            logger.error("Error while generating manifest for props of service {}", appMetaData.getServiceName(), e);
        }
        return manifestSnippetList;
    }

<<<<<<< HEAD
    private List<ManifestSnippet> getConfigMapData(Props props, String propsVolumePath, AppMetaData metaDataContext)
=======
    private List<ManifestSnippet> getConfigMapData(Props props, String propsVolumePath, MetaDataContext metaDataContext)
>>>>>>> ace1794b
            throws JsonProcessingException, HyscaleException {
        List<ManifestSnippet> manifestSnippets = new LinkedList<>();
        Map<String, String> configProps = new HashMap<>();
        Map<String, String> fileProps = new HashMap<>();
        List<ManifestSnippet> manifestSnippets = new LinkedList<>();
        StringBuilder sb = new StringBuilder();
        props.getProps().entrySet().stream().forEach(each -> {
            String value = each.getValue();
            if (PropType.FILE.getPatternMatcher().matcher(value).matches()) {
                String fileContent = null;
                try (InputStream is = new FileInputStream(SetupConfig.getAbsolutePath(PropType.FILE.extractPropValue(value)))) {
                    fileContent = IOUtils.toString(is, ToolConstants.CHARACTER_ENCODING);
<<<<<<< HEAD
                    logger.debug(" Adding file {} to config props.", value);
                    configProps.put(each.getKey(), Base64.encodeBase64String(fileContent.getBytes()));
=======
                    logger.debug(" Adding file {} to file props.", value);
                    fileProps.put(each.getKey(), Base64.encodeBase64String(fileContent.getBytes()));
>>>>>>> ace1794b
                } catch (IOException e) {
                    logger.error("Error while reading file content of config prop {}", each.getKey(), e);
                }
            } else if (PropType.ENDPOINT.getPatternMatcher().matcher(value).matches()) {
                String propValue = PropType.ENDPOINT.extractPropValue(each.getValue());
                configProps.put(each.getKey(), propValue);
                logger.debug(" Adding endpoint {} to config props.", value);
                sb.append(each.getKey()).append("=").append(propValue).append("\n");
            } else {
                String propValue = PropType.STRING.extractPropValue(each.getValue());
                configProps.put(each.getKey(), propValue);
                logger.debug(" Adding prop {} to config props.", value);
                sb.append(each.getKey()).append("=").append(propValue).append("\n");
            }
        });

        String fileData = sb.toString();

        /**
         *  Consolidating all the props (string & endpoint) when propsVolumePath is defined as @see ManifestGenConstants.DEFAULT_CONFIG_PROPS_FILE
         */
        if (StringUtils.isNotBlank(fileData) && StringUtils.isNotBlank(propsVolumePath)) {
            logger.debug("Consolidating config props to file {}", ManifestGenConstants.DEFAULT_CONFIG_PROPS_FILE);
            configProps.put(ManifestGenConstants.DEFAULT_CONFIG_PROPS_FILE, fileData);
        }

        ManifestSnippet configMapDataSnippet = new ManifestSnippet();
        configMapDataSnippet.setKind(ManifestResource.CONFIG_MAP.getKind());
        configMapDataSnippet.setPath("data");
        configMapDataSnippet.setSnippet(JsonSnippetConvertor.serialize(configProps));
        manifestSnippets.add(configMapDataSnippet);
<<<<<<< HEAD
=======

        ManifestSnippet binaryDataSnippet = new ManifestSnippet();
        binaryDataSnippet.setKind(ManifestResource.CONFIG_MAP.getKind());
        binaryDataSnippet.setPath("binaryData");
        binaryDataSnippet.setSnippet(JsonSnippetConvertor.serialize(fileProps));
        manifestSnippets.add(binaryDataSnippet);

>>>>>>> ace1794b
        return manifestSnippets;
    }

}<|MERGE_RESOLUTION|>--- conflicted
+++ resolved
@@ -63,27 +63,16 @@
             logger.debug("Props found to be empty while processing ConfigMap data.");
             return null;
         }
-<<<<<<< HEAD
         AppMetaData appMetaData = new AppMetaData();
         appMetaData.setAppName(manifestContext.getAppName());
         appMetaData.setEnvName(manifestContext.getEnvName());
         appMetaData.setServiceName(serviceSpec.get(HyscaleSpecFields.name, String.class));
-=======
-        MetaDataContext metaDataContext = new MetaDataContext();
-        metaDataContext.setAppName(manifestContext.getAppName());
-        metaDataContext.setEnvName(manifestContext.getEnvName());
-        metaDataContext.setServiceName(serviceSpec.get(HyscaleSpecFields.name, String.class));
->>>>>>> ace1794b
 
         String propsVolumePath = serviceSpec.get(HyscaleSpecFields.propsVolumePath, String.class);
 
         List<ManifestSnippet> manifestSnippetList = new ArrayList<>();
         try {
-<<<<<<< HEAD
             manifestSnippetList.addAll(getConfigMapData(props, propsVolumePath, appMetaData));
-=======
-            manifestSnippetList.addAll(getConfigMapData(props, propsVolumePath, metaDataContext));
->>>>>>> ace1794b
             logger.debug("Added ConfigMap map data to the manifest snippet list");
         } catch (JsonProcessingException e) {
             logger.error("Error while generating manifest for props of service {}", appMetaData.getServiceName(), e);
@@ -91,16 +80,11 @@
         return manifestSnippetList;
     }
 
-<<<<<<< HEAD
-    private List<ManifestSnippet> getConfigMapData(Props props, String propsVolumePath, AppMetaData metaDataContext)
-=======
-    private List<ManifestSnippet> getConfigMapData(Props props, String propsVolumePath, MetaDataContext metaDataContext)
->>>>>>> ace1794b
-            throws JsonProcessingException, HyscaleException {
+    private List<ManifestSnippet> getConfigMapData(Props props, String propsVolumePath, AppMetaData appMetaData)
+            throws JsonProcessingException {
         List<ManifestSnippet> manifestSnippets = new LinkedList<>();
         Map<String, String> configProps = new HashMap<>();
         Map<String, String> fileProps = new HashMap<>();
-        List<ManifestSnippet> manifestSnippets = new LinkedList<>();
         StringBuilder sb = new StringBuilder();
         props.getProps().entrySet().stream().forEach(each -> {
             String value = each.getValue();
@@ -108,13 +92,8 @@
                 String fileContent = null;
                 try (InputStream is = new FileInputStream(SetupConfig.getAbsolutePath(PropType.FILE.extractPropValue(value)))) {
                     fileContent = IOUtils.toString(is, ToolConstants.CHARACTER_ENCODING);
-<<<<<<< HEAD
-                    logger.debug(" Adding file {} to config props.", value);
-                    configProps.put(each.getKey(), Base64.encodeBase64String(fileContent.getBytes()));
-=======
                     logger.debug(" Adding file {} to file props.", value);
                     fileProps.put(each.getKey(), Base64.encodeBase64String(fileContent.getBytes()));
->>>>>>> ace1794b
                 } catch (IOException e) {
                     logger.error("Error while reading file content of config prop {}", each.getKey(), e);
                 }
@@ -146,8 +125,6 @@
         configMapDataSnippet.setPath("data");
         configMapDataSnippet.setSnippet(JsonSnippetConvertor.serialize(configProps));
         manifestSnippets.add(configMapDataSnippet);
-<<<<<<< HEAD
-=======
 
         ManifestSnippet binaryDataSnippet = new ManifestSnippet();
         binaryDataSnippet.setKind(ManifestResource.CONFIG_MAP.getKind());
@@ -155,7 +132,6 @@
         binaryDataSnippet.setSnippet(JsonSnippetConvertor.serialize(fileProps));
         manifestSnippets.add(binaryDataSnippet);
 
->>>>>>> ace1794b
         return manifestSnippets;
     }
 
