/**
 * Copyright 2019 Pramati Prism, Inc.
 *
 * Licensed under the Apache License, Version 2.0 (the "License");
 * you may not use this file except in compliance with the License.
 * You may obtain a copy of the License at
 *
 *     http://www.apache.org/licenses/LICENSE-2.0
 *
 * Unless required by applicable law or agreed to in writing, software
 * distributed under the License is distributed on an "AS IS" BASIS,
 * WITHOUT WARRANTIES OR CONDITIONS OF ANY KIND, either express or implied.
 * See the License for the specific language governing permissions and
 * limitations under the License.
 */
package io.hyscale.generator.services.plugins;

import com.fasterxml.jackson.core.JsonProcessingException;
import io.hyscale.generator.services.utils.PodSpecEnvUtil;
import io.hyscale.plugin.framework.annotation.ManifestPlugin;
import io.hyscale.commons.exception.HyscaleException;
import io.hyscale.commons.models.DecoratedArrayList;
import io.hyscale.commons.models.ManifestContext;
import io.hyscale.generator.services.model.ManifestResource;
import io.hyscale.generator.services.model.AppMetaData;
import io.hyscale.generator.services.predicates.ManifestPredicates;
import io.hyscale.generator.services.provider.PropsProvider;
import io.hyscale.plugin.framework.handler.ManifestHandler;
import io.hyscale.plugin.framework.models.ManifestSnippet;
import io.hyscale.servicespec.commons.fields.HyscaleSpecFields;
import io.hyscale.servicespec.commons.model.service.Props;
import io.hyscale.servicespec.commons.model.service.Secrets;
import io.hyscale.servicespec.commons.model.service.ServiceSpec;
import io.hyscale.plugin.framework.util.JsonSnippetConvertor;
import io.kubernetes.client.models.V1EnvVar;
import org.slf4j.Logger;
import org.slf4j.LoggerFactory;
import org.springframework.stereotype.Component;

import java.util.ArrayList;
import java.util.List;

@Component
@ManifestPlugin(name = "PodSpecEnvHandler")
public class PodSpecEnvHandler implements ManifestHandler {

    private static final Logger logger = LoggerFactory.getLogger(PodSpecEnvHandler.class);

    @Override
    public List<ManifestSnippet> handle(ServiceSpec serviceSpec, ManifestContext manifestContext) throws HyscaleException {
        List<ManifestSnippet> snippetList = new ArrayList<>();
        AppMetaData appMetaData = new AppMetaData();
        appMetaData.setAppName(manifestContext.getAppName());
        appMetaData.setEnvName(manifestContext.getEnvName());
        appMetaData.setServiceName(serviceSpec.get(HyscaleSpecFields.name, String.class));
        String podSpecOwner = ManifestPredicates.getVolumesPredicate().test(serviceSpec) ?
                ManifestResource.STATEFUL_SET.getKind() : ManifestResource.DEPLOYMENT.getKind();

        List<V1EnvVar> envVarList = new DecoratedArrayList<V1EnvVar>();
        try {
            // Preparing Pod Spec env's from props
            Props props = PropsProvider.getProps(serviceSpec);
            if (ManifestPredicates.getPropsPredicate().test(serviceSpec)) {
                logger.debug("Preparing Pod Spec env's from props.");
                envVarList.addAll(getPodSpecEnv(props, appMetaData));
            }

            // Preparing Pod Spec secrets from props
<<<<<<< HEAD
         //   Secrets secrets = SecretsProvider.getSecrets(serviceSpec);
=======
>>>>>>> 44b7db38
            Secrets secrets = serviceSpec.get(HyscaleSpecFields.secrets, Secrets.class);
            if (ManifestPredicates.getSecretsEnvPredicate().test(serviceSpec)) {
                logger.debug("Preparing Pod Spec env's from secrets.");
                envVarList.addAll(getSecretsSnippet(secrets, appMetaData));
            }
            if (envVarList.isEmpty()) {
                return null;
            }

            ManifestSnippet propsEnvSnippet = new ManifestSnippet();
            propsEnvSnippet.setPath("spec.template.spec.containers[0].env");
            propsEnvSnippet.setKind(podSpecOwner);
            propsEnvSnippet.setSnippet(JsonSnippetConvertor.serialize(envVarList));
            snippetList.add(propsEnvSnippet);

        } catch (JsonProcessingException e) {
            logger.error("Error while generating env for Pod spec", e);
        }
        return snippetList;
    }


    private List<V1EnvVar> getSecretsSnippet(Secrets secrets, AppMetaData appMetaData) {
        String secretName = ManifestResource.SECRET.getName(appMetaData);
        return PodSpecEnvUtil.getSecretEnv(secrets,secretName);
    }

    private List<V1EnvVar> getPodSpecEnv(Props props, AppMetaData appMetaData) {
        String configMapName = ManifestResource.CONFIG_MAP.getName(appMetaData);
        return PodSpecEnvUtil.getPropEnv(props,configMapName);
    }
}<|MERGE_RESOLUTION|>--- conflicted
+++ resolved
@@ -66,10 +66,6 @@
             }
 
             // Preparing Pod Spec secrets from props
-<<<<<<< HEAD
-         //   Secrets secrets = SecretsProvider.getSecrets(serviceSpec);
-=======
->>>>>>> 44b7db38
             Secrets secrets = serviceSpec.get(HyscaleSpecFields.secrets, Secrets.class);
             if (ManifestPredicates.getSecretsEnvPredicate().test(serviceSpec)) {
                 logger.debug("Preparing Pod Spec env's from secrets.");
